import dataclasses
import gc
import inspect
import itertools
import time
import warnings
import weakref
from dataclasses import dataclass
from typing import (TYPE_CHECKING, Any, Callable, Dict, List, Optional, Set,
                    Tuple, Type, TypeVar, Union)

import numpy as np
import torch
import torch.distributed
import torch.nn as nn

import vllm.envs as envs
from vllm.attention import AttentionMetadata, get_attn_backend
from vllm.attention.backends.abstract import AttentionState
from vllm.attention.backends.utils import CommonAttentionState
from vllm.compilation.compile_context import set_compile_context
from vllm.compilation.levels import CompilationLevel
from vllm.config import (CacheConfig, DeviceConfig, LoadConfig, LoRAConfig,
                         ModelConfig, ObservabilityConfig, ParallelConfig,
                         PromptAdapterConfig, SchedulerConfig)
from vllm.core.scheduler import SchedulerOutputs
from vllm.distributed import get_pp_group
from vllm.distributed.kv_transfer.base import KVCacheTransporterBase
from vllm.distributed.kv_transfer.infinite import InfiniStoreKVCacheTransporter
from vllm.distributed.kv_transfer.utils import (is_first_decode_pass,
                                                is_prefill_run)
from vllm.distributed.parallel_state import graph_capture
from vllm.forward_context import set_forward_context
from vllm.inputs import INPUT_REGISTRY, InputRegistry
from vllm.logger import init_logger
from vllm.lora.layers import LoRAMapping
from vllm.lora.request import LoRARequest
from vllm.lora.worker_manager import LRUCacheWorkerLoRAManager
from vllm.model_executor import SamplingMetadata, SamplingMetadataCache
from vllm.model_executor.layers.rotary_embedding import MRotaryEmbedding
from vllm.model_executor.layers.sampler import SamplerOutput
from vllm.model_executor.model_loader import get_model
from vllm.model_executor.model_loader.tensorizer import TensorizerConfig
from vllm.model_executor.models import supports_lora, supports_multimodal
from vllm.model_executor.models.utils import set_cpu_offload_max_bytes
from vllm.multimodal import (MULTIMODAL_REGISTRY, BatchedTensorInputs,
                             MultiModalInputs, MultiModalRegistry)
from vllm.prompt_adapter.layers import PromptAdapterMapping
from vllm.prompt_adapter.request import PromptAdapterRequest
from vllm.prompt_adapter.worker_manager import (
    LRUCacheWorkerPromptAdapterManager)
from vllm.sampling_params import SamplingParams
from vllm.sequence import IntermediateTensors, SequenceGroupMetadata
from vllm.utils import (DeviceMemoryProfiler, PyObjectCache, async_tensor_h2d,
                        flatten_2d_lists, is_hip, is_pin_memory_available,
                        supports_dynamo)
from vllm.worker.model_runner_base import (
    ModelRunnerBase, ModelRunnerInputBase, ModelRunnerInputBuilderBase,
    _add_attn_metadata_broadcastable_dict,
    _add_sampling_metadata_broadcastable_dict,
    _init_attn_metadata_from_tensor_dict,
    _init_sampling_metadata_from_tensor_dict, dump_input_when_exception)

if TYPE_CHECKING:
    from vllm.attention.backends.abstract import AttentionBackend

logger = init_logger(__name__)

LORA_WARMUP_RANK = 8
_BATCH_SIZE_ALIGNMENT = 8
# all the token sizes that **can** be captured by cudagraph.
# they can be arbitrarily large.
# currently it includes: 1, 2, 4, 8, 16, 24, 32, 40, ..., 8192.
# the actual sizes to capture will be determined by the model,
# depending on the model's max_num_seqs.
# NOTE: _get_graph_batch_size needs to be updated if this list is changed.
_BATCH_SIZES_TO_CAPTURE = [1, 2, 4] + [
    _BATCH_SIZE_ALIGNMENT * i for i in range(1, 1025)
]
_NUM_WARMUP_ITERS = 2

TModelInputForGPU = TypeVar('TModelInputForGPU', bound="ModelInputForGPU")

# For now, bump up cache limits for recompilations during CUDA graph warmups.
torch._dynamo.config.cache_size_limit = 128
torch._dynamo.config.accumulated_cache_size_limit = 128


@dataclass(frozen=True)
class ModelInputForGPU(ModelRunnerInputBase):
    """
    This base class contains metadata needed for the base model forward pass
    but not metadata for possible additional steps, e.g., sampling. Model
    runners that run additional steps should subclass this method to add
    additional fields.
    """
    input_tokens: Optional[torch.Tensor] = None
    input_positions: Optional[torch.Tensor] = None
    seq_lens: Optional[List[int]] = None
    query_lens: Optional[List[int]] = None
    lora_mapping: Optional["LoRAMapping"] = None
    lora_requests: Optional[Set[LoRARequest]] = None
    attn_metadata: Optional["AttentionMetadata"] = None
    prompt_adapter_mapping: Optional[PromptAdapterMapping] = None
    prompt_adapter_requests: Optional[Set[PromptAdapterRequest]] = None
    multi_modal_kwargs: Optional[BatchedTensorInputs] = None
    request_ids_to_seq_ids: Optional[Dict[str, List[int]]] = None
    finished_requests_ids: Optional[List[str]] = None
    virtual_engine: int = 0
    async_callback: Optional[Callable] = None
    seq_group_metadata_list: Optional[List[SequenceGroupMetadata]] = None
    scheduler_outputs: Optional[SchedulerOutputs] = None

    def as_broadcastable_tensor_dict(self) -> Dict[str, Any]:
        tensor_dict = {
            "input_tokens": self.input_tokens,
            "input_positions": self.input_positions,
            "lora_requests": self.lora_requests,
            "lora_mapping": self.lora_mapping,
            "multi_modal_kwargs": self.multi_modal_kwargs,
            "prompt_adapter_mapping": self.prompt_adapter_mapping,
            "prompt_adapter_requests": self.prompt_adapter_requests,
            "virtual_engine": self.virtual_engine,
            "request_ids_to_seq_ids": self.request_ids_to_seq_ids,
            "finished_requests_ids": self.finished_requests_ids,
        }
        _add_attn_metadata_broadcastable_dict(tensor_dict, self.attn_metadata)
        return tensor_dict

    @classmethod
    def from_broadcasted_tensor_dict(
        cls: Type[TModelInputForGPU],
        tensor_dict: Dict[str, Any],
        attn_backend: Optional["AttentionBackend"] = None,
    ) -> TModelInputForGPU:
        if attn_backend is not None:
            tensor_dict = _init_attn_metadata_from_tensor_dict(
                attn_backend, tensor_dict)
        return cls(**tensor_dict)


@dataclass(frozen=True)
class ModelInputForGPUWithSamplingMetadata(ModelInputForGPU):
    """
    Used by the ModelRunner.
    """
    sampling_metadata: Optional["SamplingMetadata"] = None
    # Used for speculative decoding. We do not broadcast it because it is only
    # used by the driver worker.
    is_prompt: Optional[bool] = None

    def as_broadcastable_tensor_dict(self) -> Dict[str, Any]:
        tensor_dict = {
            "input_tokens": self.input_tokens,
            "input_positions": self.input_positions,
            "lora_requests": self.lora_requests,
            "lora_mapping": self.lora_mapping,
            "multi_modal_kwargs": self.multi_modal_kwargs,
            "prompt_adapter_mapping": self.prompt_adapter_mapping,
            "prompt_adapter_requests": self.prompt_adapter_requests,
            "virtual_engine": self.virtual_engine,
            "request_ids_to_seq_ids": self.request_ids_to_seq_ids,
            "finished_requests_ids": self.finished_requests_ids,
        }
        _add_attn_metadata_broadcastable_dict(tensor_dict, self.attn_metadata)
        _add_sampling_metadata_broadcastable_dict(tensor_dict,
                                                  self.sampling_metadata)
        return tensor_dict

    @classmethod
    def from_broadcasted_tensor_dict(
        cls,
        tensor_dict: Dict[str, Any],
        attn_backend: Optional["AttentionBackend"] = None,
    ) -> "ModelInputForGPUWithSamplingMetadata":
        tensor_dict = _init_sampling_metadata_from_tensor_dict(tensor_dict)
        if attn_backend is not None:
            tensor_dict = _init_attn_metadata_from_tensor_dict(
                attn_backend, tensor_dict)
        return cls(**tensor_dict)


class ModelInputForGPUBuilder(ModelRunnerInputBuilderBase[ModelInputForGPU]):
    """Build ModelInputForGPU from SequenceGroupMetadata."""

    # Note: ideally we would be using a dataclass(kw_only=True)
    # here, so that this can be subclassed easily,
    # but kw_only is not supported in python<3.10.
    class InterDataForSeqGroup:
        """Intermediate data for the current sequence group."""

        def simple_reinit(self):
            self.input_tokens[0].clear()  # type: ignore
            self.input_positions[0].clear()  # type: ignore
            self.mrope_input_positions = None  # type: ignore
            self.seq_lens[0] = 0  # type: ignore
            self.orig_seq_lens[0] = 0  # type: ignore
            self.query_lens[0] = 0  # type: ignore
            self.context_lens[0] = 0  # type: ignore
            self.curr_sliding_window_blocks[0] = 0  # type: ignore
            self.lora_index_mapping.clear()  # type: ignore
            self.lora_prompt_mapping.clear()  # type: ignore
            self.lora_requests.clear()  # type: ignore
            self.prompt_adapter_index_mapping.clear()  # type: ignore
            self.prompt_adapter_prompt_mapping.clear()  # type: ignore

        def __init__(
            self,
            *,
            # From sequence group metadata.
            request_id: str,
            seq_ids: List[int],
            is_prompt: bool,
            block_tables: Optional[Dict[int, List[int]]],
            computed_block_nums: List[int],
            n_seqs: int = 0,

            # Input tokens and positions.
            input_tokens: Optional[List[List[int]]] = None,
            input_positions: Optional[List[List[int]]] = None,
            mrope_input_positions: Optional[List[List[List[int]]]] = None,

            # The sequence length (may be capped to the sliding window).
            seq_lens: Optional[List[int]] = None,
            # The original sequence length (before applying sliding window).
            # This is used to compute slot mapping.
            orig_seq_lens: Optional[List[int]] = None,
            # The query length.
            query_lens: Optional[List[int]] = None,
            # The number of tokens that are already computed.
            context_lens: Optional[List[int]] = None,
            # The current sliding window block.
            curr_sliding_window_blocks: Optional[List[int]] = None,

            # LoRA inputs.
            lora_index_mapping: Optional[List[List[int]]] = None,
            lora_prompt_mapping: Optional[List[List[int]]] = None,
            lora_requests: Optional[Set[LoRARequest]] = None,

            # Prompt adapter inputs.
            prompt_adapter_index_mapping: Optional[List[int]] = None,
            prompt_adapter_prompt_mapping: Optional[List[int]] = None,
            prompt_adapter_request: Optional[PromptAdapterRequest] = None,

            # Multi-modal inputs.
            multi_modal_inputs: Optional[MultiModalInputs] = None,

            # Whether the prefix cache is hit (prefill only).
            prefix_cache_hit: bool = False,
            reinit: bool = False,
            reinit_use_defaults: bool = False,
            encoder_seq_len: int = 0,
        ):
            if reinit:
                assert len(self.seq_ids) == len(seq_ids)  # type: ignore
                for i, seq_id in enumerate(seq_ids):
                    self.seq_ids[i] = seq_id  # type: ignore
            else:
                self.seq_ids = seq_ids

            self.request_id = request_id
            self.is_prompt = is_prompt
            self.block_tables = block_tables
            self.computed_block_nums = computed_block_nums
            self.n_seqs = n_seqs
            self.encoder_seq_len = encoder_seq_len

            if reinit:
                if len(self.seq_ids) == 1 and reinit_use_defaults:
                    self.simple_reinit()
                else:
                    if input_tokens:
                        self.input_tokens = input_tokens
                    else:
                        for seq_id in range(len(self.seq_ids)):
                            self.input_tokens[seq_id].clear()

                    if input_positions:
                        self.input_positions = input_positions
                    else:
                        for seq_id in range(len(self.seq_ids)):
                            self.input_positions[seq_id].clear()

                    self.mrope_input_positions = None

                    if seq_lens:
                        self.seq_lens = seq_lens
                    else:
                        for seq_id in range(len(self.seq_ids)):
                            self.seq_lens[seq_id] = 0

                    if orig_seq_lens:
                        self.orig_seq_lens = orig_seq_lens
                    else:
                        for seq_id in range(len(self.seq_ids)):
                            self.orig_seq_lens[seq_id] = 0

                    if query_lens:
                        self.query_lens = query_lens
                    else:
                        for seq_id in range(len(self.seq_ids)):
                            self.query_lens[seq_id] = 0

                    if context_lens:
                        self.context_lens = context_lens
                    else:
                        for seq_id in range(len(self.seq_ids)):
                            self.context_lens[seq_id] = 0

                    if curr_sliding_window_blocks:
                        self.curr_sliding_window_blocks = \
                            curr_sliding_window_blocks
                    else:
                        for seq_id in range(len(self.seq_ids)):
                            self.curr_sliding_window_blocks[seq_id] = 0

                    if lora_index_mapping:
                        self.lora_index_mapping = lora_index_mapping
                    else:
                        self.lora_index_mapping.clear()

                    if lora_prompt_mapping:
                        self.lora_prompt_mapping = lora_prompt_mapping
                    else:
                        self.lora_prompt_mapping.clear()

                    if lora_requests:
                        self.lora_requests = lora_requests
                    else:
                        self.lora_requests.clear()

                    if prompt_adapter_index_mapping:
                        self.prompt_adapter_index_mapping = \
                            prompt_adapter_index_mapping
                    else:
                        self.prompt_adapter_index_mapping.clear()

                    if prompt_adapter_prompt_mapping:
                        self.prompt_adapter_prompt_mapping = \
                            prompt_adapter_prompt_mapping
                    else:
                        self.prompt_adapter_prompt_mapping.clear()

            else:
                self.input_tokens = input_tokens or []
                self.input_positions = input_positions or []
                self.mrope_input_positions = mrope_input_positions or None
                self.seq_lens = seq_lens or []
                self.orig_seq_lens = orig_seq_lens or []
                self.query_lens = query_lens or []
                self.context_lens = context_lens or []
                self.curr_sliding_window_blocks = \
                    curr_sliding_window_blocks or []

                self.lora_index_mapping = lora_index_mapping or []
                self.lora_prompt_mapping = lora_prompt_mapping or []
                self.lora_requests = lora_requests or set()

                self.prompt_adapter_index_mapping = (
                    prompt_adapter_index_mapping or [])
                self.prompt_adapter_prompt_mapping = (
                    prompt_adapter_prompt_mapping or [])

            self.prompt_adapter_request = prompt_adapter_request
            self.multi_modal_inputs = multi_modal_inputs
            self.prefix_cache_hit = prefix_cache_hit

            self.n_seqs = len(self.seq_ids)

            if not reinit:
                self.__post_init__()

        def __post_init__(self):
            self.n_seqs = len(self.seq_ids)

            self.input_tokens = [[] for _ in range(self.n_seqs)]
            self.input_positions = [[] for _ in range(self.n_seqs)]
            self.mrope_input_positions = None
            self.seq_lens = [0] * self.n_seqs
            self.orig_seq_lens = [0] * self.n_seqs
            self.query_lens = [0] * self.n_seqs
            self.context_lens = [0] * self.n_seqs
            self.curr_sliding_window_blocks = [0] * self.n_seqs

            self.lora_index_mapping = []
            self.lora_prompt_mapping = []

    def gen_inter_data_builder(self, num_seqs: int):
        return lambda: ModelInputForGPUBuilder.InterDataForSeqGroup(
            request_id="",
            seq_ids=[0] * num_seqs,
            is_prompt=True,
            block_tables=None,
            computed_block_nums=[])

    def init_cached_inter_data(self, *args, **kwargs):
        assert len(args) == 0
        assert "seq_ids" in kwargs
        seq_ids = kwargs["seq_ids"]
        num_seqs = len(seq_ids)

        # The inter-data cache is per model_runner
        inter_data_cache = self.runner.inter_data_cache
        if num_seqs not in inter_data_cache:
            inter_data_cache[num_seqs] = PyObjectCache(
                self.gen_inter_data_builder(num_seqs))

        obj = inter_data_cache[num_seqs].get_object()
        obj.__init__(*args, **kwargs)
        return obj

    def reset_cached_inter_data(self):
        for cache in self.runner.inter_data_cache.values():
            cache.reset()

    def __init__(self,
                 runner: "GPUModelRunnerBase",
                 finished_requests_ids: Optional[List[str]] = None):
        super().__init__()
        # Compute functions for each sequence in a sequence group.
        # WARNING: The order of the functions matters!
        self.per_seq_compute_fns = [
            self._compute_lens,
            self._compute_for_prefix_cache_hit,
            self._compute_for_sliding_window,
            self._compute_lora_input,
        ]
        # Compute functions for each sequence group.
        # WARNING: The order of the functions matters!
        self.per_seq_group_compute_fns = [
            self._compute_prompt_adapter_input,
            self._compute_multi_modal_input,
        ]

        self.runner = runner
        self.model_input_cls = self.runner._model_input_cls
        self.attn_backend = self.runner.attn_backend
        self.scheduler_config = self.runner.scheduler_config
        self.sliding_window = self.runner.sliding_window
        self.block_size = self.runner.block_size
        self.enable_lora = self.runner.lora_config is not None
        self.enable_prompt_adapter = (self.runner.prompt_adapter_config
                                      is not None)
        self.multi_modal_input_mapper = self.runner.multi_modal_input_mapper
        self.finished_requests_ids = finished_requests_ids
        self.decode_only = True

        # Intermediate data (data in CPU before going to GPU) for
        # the current sequence group.
        self.inter_data_list: List[
            ModelInputForGPUBuilder.InterDataForSeqGroup] = []

        # Attention metadata inputs.
        self.attn_metadata_builder = self.attn_backend.make_metadata_builder(
            weakref.proxy(self))

        # Engine/Model configurations.
        self.chunked_prefill_enabled = (
            self.scheduler_config is not None
            and self.scheduler_config.chunked_prefill_enabled)
        if self.sliding_window is not None:
            self.sliding_window_blocks = (
                self.sliding_window + self.block_size - 1) // self.block_size
            self.block_aligned_sliding_window = \
                self.sliding_window_blocks * self.block_size

    def _compute_lens(self, inter_data: InterDataForSeqGroup, seq_idx: int,
                      seq_group_metadata: SequenceGroupMetadata):
        """Compute context length, sequence length and tokens
        for the given sequence data.
        """
        seq_data = seq_group_metadata.seq_data[inter_data.seq_ids[seq_idx]]
        token_chunk_size = seq_group_metadata.token_chunk_size

        # Compute context length (the number of tokens that are
        # already computed) and sequence length (total number of tokens).

        seq_len = seq_data.get_len()
        if inter_data.is_prompt:
            context_len = seq_data.get_num_computed_tokens()
            seq_len = min(seq_len, context_len + token_chunk_size)
        elif self.runner.scheduler_config.is_multi_step or \
            self.runner.model_config.is_encoder_decoder_model:
            context_len = seq_len - 1
        else:
            context_len = seq_data.get_num_computed_tokens()

        # Compute tokens.
        tokens = seq_data.get_token_ids()[context_len:seq_len]

        inter_data.seq_lens[seq_idx] = seq_len
        inter_data.orig_seq_lens[seq_idx] = seq_len
        inter_data.context_lens[seq_idx] = context_len
        inter_data.input_tokens[seq_idx].extend(tokens)
        inter_data.input_positions[seq_idx].extend(range(context_len, seq_len))
        inter_data.query_lens[seq_idx] = seq_len - context_len

        if seq_data.mrope_position_delta is not None:
            if inter_data.mrope_input_positions is None:
                inter_data.mrope_input_positions = [None] * inter_data.n_seqs

            inter_data.mrope_input_positions[
                seq_idx] = MRotaryEmbedding.get_next_input_positions(
                    seq_data.mrope_position_delta,
                    context_len,
                    seq_len,
                )

    def _compute_for_prefix_cache_hit(
            self, inter_data: InterDataForSeqGroup, seq_idx: int,
            seq_group_metadata: SequenceGroupMetadata):
        """Check if hit prefix cache (i.e., some blocks are already computed).
        If hit, update input tokens and positions to only compute the
        remaining blocks.
        """
        computed_block_nums = inter_data.computed_block_nums

        # Note that prefix caching does not support sliding window.
        prefix_cache_hit = (computed_block_nums is not None
                            and len(computed_block_nums) > 0
                            and self.sliding_window is None
                            and inter_data.is_prompt)
        inter_data.prefix_cache_hit = prefix_cache_hit

        if not prefix_cache_hit:
            return

        assert computed_block_nums is not None
        # The cache hit prompt tokens in this sequence. Note that
        # this may be larger than the sequence length if chunked
        # prefill is enabled.
        prefix_cache_len = len(computed_block_nums) * self.block_size
        # The number of so far computed prompt tokens in this sequence.
        context_len = inter_data.context_lens[seq_idx]
        # The total number of prompt tokens in this sequence.
        # When chunked prefill is enabled, this is the token number of
        # computed chunks + current chunk.
        seq_len = inter_data.seq_lens[seq_idx]
        if prefix_cache_len <= context_len:
            # We already passed the cache hit region,
            # so do normal computation.
            pass
        elif context_len < prefix_cache_len < seq_len:
            # Partial hit. Compute the missing part.
            uncomputed_start = prefix_cache_len - context_len
            inter_data.input_tokens[seq_idx] = inter_data.input_tokens[
                seq_idx][uncomputed_start:]
            inter_data.input_positions[seq_idx] = inter_data.input_positions[
                seq_idx][uncomputed_start:]
            context_len = prefix_cache_len

            inter_data.context_lens[seq_idx] = context_len
            inter_data.query_lens[
                seq_idx] = inter_data.seq_lens[seq_idx] - context_len
        elif seq_len <= prefix_cache_len:
            # Full hit. Only compute the last token to avoid
            # erroneous behavior. FIXME: Ideally we should directly
            # mark all tokens as computed in the scheduler and do not
            # schedule this sequence, so this case should not happen.
            inter_data.input_tokens[seq_idx] = inter_data.input_tokens[
                seq_idx][-1:]
            inter_data.input_positions[seq_idx] = inter_data.input_positions[
                seq_idx][-1:]
            inter_data.query_lens[seq_idx] = 1
            inter_data.context_lens[seq_idx] = inter_data.seq_lens[seq_idx] - 1

    def _compute_for_sliding_window(self, inter_data: InterDataForSeqGroup,
                                    seq_idx: int,
                                    seq_group_metadata: SequenceGroupMetadata):
        """Update seq_len and curr_sliding_window_block for the given
        sequence data (only required by decoding) if sliding window is enabled.
        """
        curr_sliding_window_block = 0
        sliding_seq_len = inter_data.seq_lens[seq_idx]
        if not inter_data.is_prompt and self.sliding_window is not None:
            # TODO(sang): This is a hack to make sliding window work with
            # paged attn. We can remove it if we make paged attn kernel
            # to properly handle slinding window attn.
            curr_sliding_window_block = self.sliding_window_blocks
            if self.scheduler_config.use_v2_block_manager:
                # number of elements in last block
                suff_len = inter_data.seq_lens[seq_idx] % self.block_size
                sliding_seq_len = min(
                    inter_data.seq_lens[seq_idx],
                    self.block_aligned_sliding_window + suff_len)
                if suff_len > 0:
                    curr_sliding_window_block += 1
            else:
                sliding_seq_len = min(inter_data.seq_lens[seq_idx],
                                      self.sliding_window)

        inter_data.curr_sliding_window_blocks[
            seq_idx] = curr_sliding_window_block
        inter_data.seq_lens[seq_idx] = sliding_seq_len

    def _compute_lora_input(self, inter_data: InterDataForSeqGroup,
                            seq_idx: int,
                            seq_group_metadata: SequenceGroupMetadata):
        """If LoRA is enabled, compute LoRA index and prompt mapping."""
        if not self.enable_lora:
            return

        lora_id = seq_group_metadata.lora_int_id
        if lora_id > 0:
            inter_data.lora_requests.add(seq_group_metadata.lora_request)
        query_len = inter_data.query_lens[seq_idx]
        inter_data.lora_index_mapping.append([lora_id] * query_len)
        inter_data.lora_prompt_mapping.append(
            [lora_id] *
            (query_len if seq_group_metadata.sampling_params
             and seq_group_metadata.sampling_params.prompt_logprobs is not None
             else 1))

    def _compute_prompt_adapter_input(
            self, inter_data: InterDataForSeqGroup,
            seq_group_metadata: SequenceGroupMetadata):
        """If prompt adapter is enabled, compute index and prompt mapping.
        """
        # Note that when is_prompt=True, we expect only one sequence
        # in the group.
        if not self.enable_prompt_adapter:
            return

        prompt_adapter_id = seq_group_metadata.prompt_adapter_id
        if prompt_adapter_id <= 0 or not inter_data.is_prompt:
            return

        # We expect only one sequence in the group when is_prompt=True.
        assert inter_data.n_seqs == 1
        query_len = inter_data.query_lens[0]
        inter_data.prompt_adapter_request = (
            seq_group_metadata.prompt_adapter_request)

        num_tokens = seq_group_metadata.prompt_adapter_num_virtual_tokens
        inter_data.prompt_adapter_index_mapping = [
            prompt_adapter_id
        ] * num_tokens + [0] * (query_len - num_tokens)
        inter_data.prompt_adapter_prompt_mapping = [prompt_adapter_id] * (
            query_len if seq_group_metadata.sampling_params
            and seq_group_metadata.sampling_params.prompt_logprobs else 1)

    def _compute_multi_modal_input(self, inter_data: InterDataForSeqGroup,
                                   seq_group_metadata: SequenceGroupMetadata):
        """If multi-modal data is given, add it to the input."""
        mm_data = seq_group_metadata.multi_modal_data
        if not mm_data:
            return

        mm_kwargs = self.multi_modal_input_mapper(
            mm_data,
            mm_processor_kwargs=seq_group_metadata.mm_processor_kwargs)
        inter_data.multi_modal_inputs = mm_kwargs

        # special processing for mrope position deltas.
        if self.runner.model_is_mrope:
            image_grid_thw = mm_kwargs.get("image_grid_thw", None)
            video_grid_thw = mm_kwargs.get("video_grid_thw", None)
            assert image_grid_thw is not None or video_grid_thw is not None, (
                "mrope embedding type requires multi-modal input mapper "
                "returns 'image_grid_thw' or 'video_grid_thw'.")

            hf_config = self.runner.model_config.hf_config

            inter_data.mrope_input_positions = [None] * inter_data.n_seqs
            for seq_idx in range(inter_data.n_seqs):
                seq_data = seq_group_metadata.seq_data[
                    inter_data.seq_ids[seq_idx]]
                token_ids = seq_data.get_token_ids()

                mrope_input_positions, mrope_position_delta = \
                    MRotaryEmbedding.get_input_positions(
                        token_ids,
                        image_grid_thw=image_grid_thw,
                        video_grid_thw=video_grid_thw,
                        image_token_id=hf_config.image_token_id,
                        video_token_id=hf_config.video_token_id,
                        vision_start_token_id=hf_config.vision_start_token_id,
                        vision_end_token_id=hf_config.vision_end_token_id,
                        spatial_merge_size=hf_config.vision_config.
                        spatial_merge_size,
                        context_len=inter_data.context_lens[seq_idx],
                    )

                seq_data.mrope_position_delta = mrope_position_delta
                inter_data.mrope_input_positions[
                    seq_idx] = mrope_input_positions

    def add_seq_group(self, seq_group_metadata: SequenceGroupMetadata):
        """Add a sequence group to the builder."""
        seq_ids = seq_group_metadata.seq_data.keys()
        n_seqs = len(seq_ids)
        is_prompt = seq_group_metadata.is_prompt

        if is_prompt:
            assert n_seqs == 1
            self.decode_only = False

        encoder_seq_len = 0

        if self.runner.model_config.is_encoder_decoder_model:
            encoder_seq_len = seq_group_metadata.encoder_seq_data.get_len()

        inter_data = self.init_cached_inter_data(
            request_id=seq_group_metadata.request_id,
            seq_ids=seq_ids,
            is_prompt=is_prompt,
            block_tables=seq_group_metadata.block_tables,
            computed_block_nums=seq_group_metadata.computed_block_nums,
            reinit=True,
            reinit_use_defaults=True,
            encoder_seq_len=encoder_seq_len)

        self.inter_data_list.append(inter_data)

        for seq_idx in range(n_seqs):
            for per_seq_fn in self.per_seq_compute_fns:
                per_seq_fn(inter_data, seq_idx, seq_group_metadata)
        for per_seq_group_fn in self.per_seq_group_compute_fns:
            per_seq_group_fn(inter_data, seq_group_metadata)

    def _use_captured_graph(self,
                            batch_size: int,
                            decode_only: bool,
                            max_decode_seq_len: int,
                            max_encoder_seq_len: int = 0) -> bool:
        return (decode_only and not self.runner.model_config.enforce_eager
                and batch_size <= _BATCH_SIZES_TO_CAPTURE[-1]
                and max_decode_seq_len <= self.runner.max_seq_len_to_capture
                and max_encoder_seq_len <= self.runner.max_seq_len_to_capture
                and batch_size <= self.runner.max_batchsize_to_capture)

    def _get_cuda_graph_pad_size(self,
                                 num_seqs: int,
                                 max_decode_seq_len: int,
                                 max_encoder_seq_len: int = 0) -> int:
        """
        Determine the number of padding sequences required for running in
        CUDA graph mode. Returns -1 if CUDA graphs cannot be used.

        In the multi-step + chunked-prefill case, only the first step
        has Prefills (if any). The rest of the steps are guaranteed to be all
        decodes. In this case, we set up the padding as if all the sequences
        are decodes so we may run all steps except the first step in CUDA graph
        mode. The padding is accounted for in the multi-step `advance_step`
        family of functions.

        Args:
            num_seqs (int): Number of sequences scheduled to run. 
            max_decode_seq_len (int): Greatest of all the decode sequence
                lengths. Used only in checking the viablility of using
                CUDA graphs.
            max_encoder_seq_len (int, optional): Greatest of all the encode
                sequence lengths. Defaults to 0. Used only in checking the
                viability of using CUDA graphs. 
        Returns:
            int: Returns the determined number of padding sequences. If
                CUDA graphs is not viable, returns -1.
        """
        is_mscp: bool = self.runner.scheduler_config.is_multi_step and \
                    self.runner.scheduler_config.chunked_prefill_enabled
        decode_only = self.decode_only or is_mscp
        if not decode_only:
            # Early exit so we can treat num_seqs as the batch_size below.
            return -1

        # batch_size out of this function refers to the number of input
        # tokens being scheduled. This conflation of num_seqs as batch_size
        # is valid as this is a decode-only case.
        batch_size = num_seqs
        if not self._use_captured_graph(batch_size, decode_only,
                                        max_decode_seq_len,
                                        max_encoder_seq_len):
            return -1

        graph_batch_size = _get_graph_batch_size(batch_size)
        assert graph_batch_size >= batch_size
        return graph_batch_size - batch_size

    def build(self) -> ModelInputForGPU:
        """Finalize the builder intermediate data and
        create on-device tensors.
        """
        # Combine and flatten intermediate data.
        input_tokens = []
        for inter_data in self.inter_data_list:
            for cur_input_tokens in inter_data.input_tokens:
                input_tokens.extend(cur_input_tokens)

        if not input_tokens:
            # This may happen when all prefill requests hit
            # prefix caching and there is no decode request.
            return self.model_input_cls()

        mrope_input_positions: Optional[List[List[int]]] = None
        if any(inter_data.mrope_input_positions is not None
               for inter_data in self.inter_data_list):
            mrope_input_positions = [[] for _ in range(3)]
            for idx in range(3):
                for inter_data in self.inter_data_list:
                    msections = inter_data.mrope_input_positions
                    if msections is None:
                        for _seq_input_positions in inter_data.input_positions:
                            mrope_input_positions[idx].extend(
                                _seq_input_positions)
                    else:
                        for _seq_mrope_input_positions in msections:
                            mrope_input_positions[idx].extend(
                                _seq_mrope_input_positions[idx])
            input_positions = None
        else:
            input_positions = []
            for inter_data in self.inter_data_list:
                for cur_input_positions in inter_data.input_positions:
                    input_positions.extend(cur_input_positions)

        seq_lens = []
        query_lens = []
        max_decode_seq_len = 0
        max_encoder_seq_len = 0
        for inter_data in self.inter_data_list:
            seq_lens.extend(inter_data.seq_lens)
            query_lens.extend(inter_data.query_lens)
            if not inter_data.is_prompt:
                max_decode_seq_len = max(max_decode_seq_len,
                                         max(inter_data.seq_lens))
                if self.runner.model_config.is_encoder_decoder_model:
                    max_encoder_seq_len = max(max_encoder_seq_len,
                                              inter_data.encoder_seq_len)

        # Mapping from request IDs to sequence IDs. Used for Jamba models
        # that manages the cache by itself.
        request_ids_to_seq_ids = {
            data.request_id: data.seq_ids
            for data in self.inter_data_list
        }

        cuda_graph_pad_size = self._get_cuda_graph_pad_size(
            num_seqs=len(seq_lens),
            max_decode_seq_len=max_encoder_seq_len,
            max_encoder_seq_len=max_encoder_seq_len)

        batch_size = len(input_tokens)
        if cuda_graph_pad_size != -1:
            # If cuda graph can be used, pad tensors accordingly.
            # See `capture_model` API for more details.
            # vLLM uses cuda graph only for decoding requests.
            batch_size += cuda_graph_pad_size

        # Tokens and positions.
        if cuda_graph_pad_size:
            input_tokens.extend(itertools.repeat(0, cuda_graph_pad_size))
        assert self.runner.device is not None
        input_tokens_tensor = async_tensor_h2d(input_tokens, torch.long,
                                               self.runner.device,
                                               self.runner.pin_memory)
        if mrope_input_positions is not None:
            for idx in range(3):
                mrope_input_positions[idx].extend(
                    itertools.repeat(0, cuda_graph_pad_size))
            input_positions_tensor = async_tensor_h2d(mrope_input_positions,
                                                      torch.long,
                                                      self.runner.device,
                                                      self.runner.pin_memory)
        else:
            input_positions.extend(itertools.repeat(0, cuda_graph_pad_size))
            input_positions_tensor = async_tensor_h2d(input_positions,
                                                      torch.long,
                                                      self.runner.device,
                                                      self.runner.pin_memory)
        # Sequence and query lengths.
        if cuda_graph_pad_size:
            seq_lens.extend(itertools.repeat(1, cuda_graph_pad_size))

        # Attention metadata.
        attn_metadata = self.attn_metadata_builder.build(
            seq_lens, query_lens, cuda_graph_pad_size, batch_size)

        # LoRA data.
        lora_requests = set()
        lora_mapping = None
        if self.enable_lora:
            lora_requests = set(r for data in self.inter_data_list
                                for r in data.lora_requests)
            lora_index_mapping = flatten_2d_lists([
                flatten_2d_lists(inter_data.lora_index_mapping)
                for inter_data in self.inter_data_list
            ])
            if cuda_graph_pad_size:
                lora_index_mapping.extend(
                    itertools.repeat(0, cuda_graph_pad_size))
            lora_prompt_mapping = flatten_2d_lists([
                flatten_2d_lists(inter_data.lora_prompt_mapping)
                for inter_data in self.inter_data_list
            ])

            lora_mapping = LoRAMapping(
                **dict(index_mapping=lora_index_mapping,
                       prompt_mapping=lora_prompt_mapping,
                       is_prefill=not self.decode_only))

        # Prompt adapter data.
        prompt_adapter_requests: Set[PromptAdapterRequest] = set()
        prompt_adapter_mapping = None
        if self.enable_prompt_adapter:
            prompt_adapter_requests = set(
                data.prompt_adapter_request for data in self.inter_data_list
                if data.prompt_adapter_request is not None)
            prompt_adapter_index_mapping = flatten_2d_lists([
                inter_data.prompt_adapter_index_mapping
                for inter_data in self.inter_data_list
            ])
            if cuda_graph_pad_size:
                prompt_adapter_index_mapping.extend(
                    itertools.repeat(0, cuda_graph_pad_size))
            prompt_adapter_prompt_mapping = flatten_2d_lists([
                inter_data.prompt_adapter_prompt_mapping
                for inter_data in self.inter_data_list
            ])
            prompt_adapter_mapping = PromptAdapterMapping(
                prompt_adapter_index_mapping,
                prompt_adapter_prompt_mapping,
            )

        # Multi-modal data.
        multi_modal_inputs_list = [
            data.multi_modal_inputs for data in self.inter_data_list
            if data.multi_modal_inputs is not None
        ]
        multi_modal_kwargs = MultiModalInputs.batch(multi_modal_inputs_list)

        return self.model_input_cls(
            input_tokens=input_tokens_tensor,
            input_positions=input_positions_tensor,
            attn_metadata=attn_metadata,
            seq_lens=seq_lens,
            query_lens=query_lens,
            lora_mapping=lora_mapping,
            lora_requests=lora_requests,
            multi_modal_kwargs=multi_modal_kwargs,
            request_ids_to_seq_ids=request_ids_to_seq_ids,
            finished_requests_ids=self.finished_requests_ids,
            prompt_adapter_mapping=prompt_adapter_mapping,
            prompt_adapter_requests=prompt_adapter_requests)


class GPUModelRunnerBase(ModelRunnerBase[TModelInputForGPU]):
    """
    Helper class for shared methods between GPU model runners.
    """
    _model_input_cls: Type[TModelInputForGPU]
    _builder_cls: Type[ModelInputForGPUBuilder]

    def __init__(
        self,
        model_config: ModelConfig,
        parallel_config: ParallelConfig,
        scheduler_config: SchedulerConfig,
        device_config: DeviceConfig,
        cache_config: CacheConfig,
        load_config: LoadConfig,
        lora_config: Optional[LoRAConfig],
        kv_cache_dtype: Optional[str] = "auto",
        is_driver_worker: bool = False,
        prompt_adapter_config: Optional[PromptAdapterConfig] = None,
        return_hidden_states: bool = False,
        observability_config: Optional[ObservabilityConfig] = None,
        input_registry: InputRegistry = INPUT_REGISTRY,
        mm_registry: MultiModalRegistry = MULTIMODAL_REGISTRY,
    ):
        self.model_config = model_config
        self.parallel_config = parallel_config
        self.scheduler_config = scheduler_config
        self.device_config = device_config
        self.cache_config = cache_config
        self.lora_config = lora_config
        self.load_config = load_config
        self.is_driver_worker = is_driver_worker
        self.prompt_adapter_config = prompt_adapter_config
        self.return_hidden_states = return_hidden_states
        self.observability_config = observability_config

        self.device = self.device_config.device
        self.pin_memory = is_pin_memory_available()

        self.kv_cache_dtype = kv_cache_dtype
        self.sliding_window = model_config.get_sliding_window()
        self.block_size = cache_config.block_size
        self.max_seq_len_to_capture = self.model_config.max_seq_len_to_capture
        self.max_batchsize_to_capture = _get_max_graph_batch_size(
            self.scheduler_config.max_num_seqs)

        self.graph_runners: List[Dict[int, CUDAGraphRunner]] = [
            {} for _ in range(self.parallel_config.pipeline_parallel_size)
        ]
        self.graph_memory_pool: Optional[Tuple[
            int, int]] = None  # Set during graph capture.

        self.has_seqlen_agnostic = model_config.contains_seqlen_agnostic_layers(
            parallel_config)

        # When using CUDA graph, the input block tables must be padded to
        # max_seq_len_to_capture. However, creating the block table in
        # Python can be expensive. To optimize this, we cache the block table
        # in numpy and only copy the actual input content at every iteration.
        # The shape of the cached block table will be
        # (max batch size to capture, max context len to capture / block size).
        self.graph_block_tables = np.zeros(
            (self.max_batchsize_to_capture, self.get_max_block_per_batch()),
            dtype=np.int32)
        num_attn_heads = self.model_config.get_num_attention_heads(
            self.parallel_config)
        self.attn_backend = get_attn_backend(
            num_attn_heads,
            self.model_config.get_head_size(),
            self.model_config.get_num_kv_heads(self.parallel_config),
            self.model_config.get_sliding_window(),
            self.model_config.dtype,
            self.kv_cache_dtype,
            self.block_size,
        ) if num_attn_heads else None
        if self.attn_backend:
            self.attn_state = self.attn_backend.get_state_cls()(
                weakref.proxy(self))
        else:
            self.attn_state = CommonAttentionState(weakref.proxy(self))

        # Multi-modal data support
        self.input_registry = input_registry
        self.mm_registry = mm_registry
        self.multi_modal_input_mapper = mm_registry \
            .create_input_mapper(model_config)
        self.mm_registry.init_mm_limits_per_prompt(self.model_config)

        # Lazy initialization
        self.model: nn.Module  # Set after load_model
        # Set after load_model.
        self.lora_manager: Optional[LRUCacheWorkerLoRAManager] = None
        self.prompt_adapter_manager: LRUCacheWorkerPromptAdapterManager = None

        set_cpu_offload_max_bytes(
            int(self.cache_config.cpu_offload_gb * 1024**3))

        # Used to cache python objects
        self.inter_data_cache: Dict[int, PyObjectCache] = {}

        # Using the PythonizationCache in Pipeline-Parallel clobbers the
        # SequenceGroupToSample object. In Pipeline-Parallel, we have
        # more than 1 Scheduler, resulting in a potential back-to-back
        # prepare_model_inputs() call. This clobbers the cached
        # SequenceGroupToSample objects, as we reset the cache during
        # every prepare_model_inputs() call.
        self.sampling_metadata_cache: SamplingMetadataCache = \
              SamplingMetadataCache() \
                if self.parallel_config.pipeline_parallel_size == 1 else None

    def load_model(self) -> None:
        logger.info("Starting to load model %s...", self.model_config.model)
        with DeviceMemoryProfiler() as m:
            self.model = get_model(model_config=self.model_config,
                                   device_config=self.device_config,
                                   load_config=self.load_config,
                                   lora_config=self.lora_config,
                                   parallel_config=self.parallel_config,
                                   scheduler_config=self.scheduler_config,
                                   cache_config=self.cache_config)

        self.model_memory_usage = m.consumed_memory
        logger.info("Loading model weights took %.4f GB",
                    self.model_memory_usage / float(2**30))

        if self.lora_config:
            assert supports_lora(
                self.model
            ), f"{self.model.__class__.__name__} does not support LoRA yet."

            if supports_multimodal(self.model):
                logger.warning("Regarding multimodal models, vLLM currently "
                               "only supports adding LoRA to language model.")
            # It's necessary to distinguish between the max_position_embeddings
            # of VLMs and LLMs.
            if hasattr(self.model.config, "max_position_embeddings"):
                max_pos_embeddings = self.model.config.max_position_embeddings
            else:
                max_pos_embeddings = (
                    self.model.config.text_config.max_position_embeddings)

            self.lora_manager = LRUCacheWorkerLoRAManager(
                self.scheduler_config.max_num_seqs,
                self.scheduler_config.max_num_batched_tokens,
                self.vocab_size,
                self.lora_config,
                self.device,
                self.model.embedding_modules,
                self.model.embedding_padding_modules,
                max_position_embeddings=max_pos_embeddings,
            )
            self.model = self.lora_manager.create_lora_manager(self.model)

        if self.prompt_adapter_config:
            self.prompt_adapter_manager = LRUCacheWorkerPromptAdapterManager(
                self.scheduler_config.max_num_seqs,
                self.scheduler_config.max_num_batched_tokens, self.device,
                self.prompt_adapter_config)
            self.model = (
                self.prompt_adapter_manager.create_prompt_adapter_manager(
                    self.model))

        if self.kv_cache_dtype == "fp8" and is_hip():
            # Currently only ROCm accepts kv-cache scaling factors
            # via quantization_param_path and this will be deprecated
            # in the future.
            if self.model_config.quantization_param_path is not None:
                if callable(getattr(self.model, "load_kv_cache_scales", None)):
                    warnings.warn(
                        "Loading kv cache scaling factor from JSON is "
                        "deprecated and will be removed. Please include "
                        "kv cache scaling factors in the model checkpoint.",
                        FutureWarning,
                        stacklevel=2)
                    self.model.load_kv_cache_scales(
                        self.model_config.quantization_param_path)
                    logger.info("Loaded KV cache scaling factors from %s",
                                self.model_config.quantization_param_path)
                else:
                    raise RuntimeError(
                        "Using FP8 KV cache and scaling factors provided but "
                        "model %s does not support loading scaling factors.",
                        self.model.__class__)
            else:
                logger.warning(
                    "Using FP8 KV cache but no scaling factors "
                    "provided. Defaulting to scaling factors of 1.0. "
                    "This may lead to less accurate results!")

        if envs.VLLM_TORCH_COMPILE_LEVEL == CompilationLevel.DYNAMO_AS_IS \
            and supports_dynamo():
            from vllm.plugins import get_torch_compile_backend
            backend = get_torch_compile_backend() or "eager"
            self.model = torch.compile(
                self.model,
                fullgraph=envs.VLLM_TEST_DYNAMO_FULLGRAPH_CAPTURE,
                backend=backend)

    def save_sharded_state(
        self,
        path: str,
        pattern: Optional[str] = None,
        max_size: Optional[int] = None,
    ) -> None:
        from vllm.model_executor.model_loader.loader import ShardedStateLoader
        ShardedStateLoader.save_model(
            self.model,
            path,
            pattern=pattern,
            max_size=max_size,
        )

    def save_tensorized_model(
        self,
        tensorizer_config: TensorizerConfig,
    ) -> None:
        from vllm.model_executor.model_loader.loader import TensorizerLoader
        TensorizerLoader.save_model(
            self.model,
            tensorizer_config=tensorizer_config,
        )

    def get_max_block_per_batch(self) -> int:
        block_size = self.block_size
        return (self.max_seq_len_to_capture + block_size - 1) // block_size

    def _prepare_model_input_tensors(
        self,
        seq_group_metadata_list: List[SequenceGroupMetadata],
        finished_requests_ids: Optional[List[str]] = None
    ) -> TModelInputForGPU:
        """Helper method to prepare the model input based on a given sequence
        group. Prepares metadata needed for the base model forward pass but not
        metadata for possible additional steps, e.g., sampling.

        The API assumes seq_group_metadata_list is sorted by prefill -> decode.

        The result tensors and data structure also batches input in prefill
        -> decode order. For example,

        - input_tokens[:num_prefill_tokens] contains prefill tokens.
        - input_tokens[num_prefill_tokens:] contains decode tokens.

        If cuda graph is required, this API automatically pads inputs.
        """
        builder = self._builder_cls(weakref.proxy(self), finished_requests_ids)
        for seq_group_metadata in seq_group_metadata_list:
            builder.add_seq_group(seq_group_metadata)

        builder.reset_cached_inter_data()

        return builder.build()  # type: ignore

    @torch.inference_mode()
    def profile_run(self) -> None:
        # Enable top-k sampling to reflect the accurate memory usage.
        sampling_params = SamplingParams(top_p=0.99, top_k=self.vocab_size - 1)
        max_num_batched_tokens = self.scheduler_config.max_num_batched_tokens
        max_num_seqs = self.scheduler_config.max_num_seqs
        # This represents the maximum number of different requests
        # that will have unique loras, an therefore the max amount of memory
        # consumption create dummy lora request copies from the lora request
        # passed in, which contains a lora from the lora warmup path.
        dummy_lora_requests: List[LoRARequest] = []
        dummy_lora_requests_per_seq: List[LoRARequest] = []
        if self.lora_config:
            assert self.lora_manager is not None
            with self.lora_manager.dummy_lora_cache():
                for idx in range(self.lora_config.max_loras):
                    lora_id = idx + 1
                    dummy_lora_request = LoRARequest(
                        lora_name=f"warmup_{lora_id}",
                        lora_int_id=lora_id,
                        lora_path="/not/a/real/path",
                    )
                    self.lora_manager.add_dummy_lora(dummy_lora_request,
                                                     rank=LORA_WARMUP_RANK)
                    dummy_lora_requests.append(dummy_lora_request)
                dummy_lora_requests_per_seq = [
                    dummy_lora_requests[idx % len(dummy_lora_requests)]
                    for idx in range(max_num_seqs)
                ]

        # Profile memory usage with max_num_sequences sequences and the total
        # number of tokens equal to max_num_batched_tokens.
        seqs: List[SequenceGroupMetadata] = []
        # Additional GPU memory may be needed for multi-modal encoding, which
        # needs to be accounted for when calculating the GPU blocks for
        # vLLM blocker manager.
        # To exercise the worst scenario for GPU memory consumption,
        # the number of seqs (batch_size) is chosen to maximize the number
        # of images processed.

        max_mm_tokens = self.mm_registry.get_max_multimodal_tokens(
            self.model_config)
        if max_mm_tokens > 0:
            max_num_seqs_orig = max_num_seqs
            max_num_seqs = min(max_num_seqs,
                               max_num_batched_tokens // max_mm_tokens)
            if max_num_seqs < 1:
                expr = (f"min({max_num_seqs_orig}, "
                        f"{max_num_batched_tokens} // {max_mm_tokens})")
                logger.warning(
                    "Computed max_num_seqs (%s) to be less than 1. "
                    "Setting it to the minimum value of 1.", expr)
                max_num_seqs = 1

        batch_size = 0
        for group_id in range(max_num_seqs):
            seq_len = (max_num_batched_tokens // max_num_seqs +
                       (group_id < max_num_batched_tokens % max_num_seqs))
            batch_size += seq_len

            seq_data, dummy_multi_modal_data = self.input_registry \
                .dummy_data_for_profiling(self.model_config,
                                          seq_len,
                                          self.mm_registry)

            seq = SequenceGroupMetadata(
                request_id=str(group_id),
                is_prompt=True,
                seq_data={group_id: seq_data},
                sampling_params=sampling_params,
                block_tables=None,
                lora_request=dummy_lora_requests_per_seq[group_id]
                if dummy_lora_requests_per_seq else None,
                multi_modal_data=dummy_multi_modal_data,
            )
            seqs.append(seq)

        # Run the model with the dummy inputs.
        num_layers = self.model_config.get_num_layers(self.parallel_config)
        # use an empty tensor instead of `None`` to force Dynamo to pass
        # it by reference, rather by specializing on the value ``None``.
        # the `dtype` argument does not matter, and we use `float32` as
        # a placeholder (it has wide hardware support).
        # it is important to create tensors inside the loop, rather than
        # multiplying the list, to avoid Dynamo from treating them as
        # tensor aliasing.
        kv_caches = [
            torch.tensor([], dtype=torch.float32, device=self.device)
            for _ in range(num_layers)
        ]
        finished_requests_ids = [seq.request_id for seq in seqs]
        model_input = self.prepare_model_input(
            seqs, finished_requests_ids=finished_requests_ids)
        intermediate_tensors = None
        if not get_pp_group().is_first_rank:
            intermediate_tensors = self.model.make_empty_intermediate_tensors(
                batch_size=batch_size,
                dtype=self.model_config.dtype,
                device=self.device)

        graph_batch_size = self.max_batchsize_to_capture
        batch_size_capture_list = [
            bs for bs in _BATCH_SIZES_TO_CAPTURE if bs <= graph_batch_size
        ]
        if self.model_config.enforce_eager:
            batch_size_capture_list = []
        with set_compile_context(batch_size_capture_list):
            self.execute_model(model_input, kv_caches, intermediate_tensors)
        torch.cuda.synchronize()
        return

    def remove_all_loras(self):
        if not self.lora_manager:
            raise RuntimeError("LoRA is not enabled.")
        self.lora_manager.remove_all_adapters()

    def set_active_loras(self, lora_requests: Set[LoRARequest],
                         lora_mapping: LoRAMapping) -> None:
        if not self.lora_manager:
            raise RuntimeError("LoRA is not enabled.")
        self.lora_manager.set_active_adapters(lora_requests, lora_mapping)

    def add_lora(self, lora_request: LoRARequest) -> bool:
        if not self.lora_manager:
            raise RuntimeError("LoRA is not enabled.")
        return self.lora_manager.add_adapter(lora_request)

    def remove_lora(self, lora_id: int) -> bool:
        if not self.lora_manager:
            raise RuntimeError("LoRA is not enabled.")
        return self.lora_manager.remove_adapter(lora_id)

    def pin_lora(self, lora_id: int) -> bool:
        if not self.lora_manager:
            raise RuntimeError("LoRA is not enabled.")
        return self.lora_manager.pin_adapter(lora_id)

    def list_loras(self) -> Set[int]:
        if not self.lora_manager:
            raise RuntimeError("LoRA is not enabled.")
        return self.lora_manager.list_adapters()

    def remove_all_prompt_adapters(self):
        if not self.prompt_adapter_manager:
            raise RuntimeError("PromptAdapter is not enabled.")
        self.prompt_adapter_manager.remove_all_adapters()

    def set_active_prompt_adapters(
            self, prompt_adapter_requests: Set[PromptAdapterRequest],
            prompt_adapter_mapping: PromptAdapterMapping) -> None:
        if not self.prompt_adapter_manager:
            raise RuntimeError("PromptAdapter is not enabled.")
        self.prompt_adapter_manager.set_active_adapters(
            prompt_adapter_requests, prompt_adapter_mapping)

    def add_prompt_adapter(
            self, prompt_adapter_request: PromptAdapterRequest) -> bool:
        if not self.prompt_adapter_manager:
            raise RuntimeError("PromptAdapter is not enabled.")
        return self.prompt_adapter_manager.add_adapter(prompt_adapter_request)

    def remove_prompt_adapter(self, prompt_adapter_id: int) -> bool:
        if not self.prompt_adapter_manager:
            raise RuntimeError("PromptAdapter is not enabled.")
        return self.prompt_adapter_manager.remove_adapter(prompt_adapter_id)

    def pin_prompt_adapter(self, prompt_adapter_id: int) -> bool:
        if not self.prompt_adapter_manager:
            raise RuntimeError("PromptAdapter is not enabled.")
        return self.prompt_adapter_manager.pin_adapter(prompt_adapter_id)

    def list_prompt_adapters(self) -> Set[int]:
        if not self.prompt_adapter_manager:
            raise RuntimeError("PromptAdapter is not enabled.")
        return self.prompt_adapter_manager.list_adapters()

    @property
    def model_is_mrope(self) -> bool:
        """Detect if the model has "mrope" rope_scaling type.
        mrope requires keep "rope_deltas" between prompt and decoding phases."""
        rope_scaling = getattr(self.model_config.hf_config, "rope_scaling", {})
        if rope_scaling is None:
            return False
        return rope_scaling.get("type", None) == "mrope"

    @torch.inference_mode()
    def capture_model(self, kv_caches: List[List[torch.Tensor]]) -> None:
        """Cuda graph capture a model.

        Note that CUDA graph's performance gain is negligible if number
        of batched tokens are larger than 200. And since CUDA graph
        requires fixed sized tensors, supporting large/variable batch
        size requires high GPU memory overhead. Thus, vLLM only captures
        decoding requests. Mixed batch (chunked prefill + decoding) or
        prefill requests are not captured.

        Since it is used for decoding-only, it assumes there's only 1 token
        per sequence in the batch.
        """
        assert not self.model_config.enforce_eager
        logger.info("Capturing the model for CUDA graphs. This may lead to "
                    "unexpected consequences if the model is not static. To "
                    "run the model in eager mode, set 'enforce_eager=True' or "
                    "use '--enforce-eager' in the CLI.")
        logger.info("CUDA graphs can take additional 1~3 GiB memory per GPU. "
                    "If you are running out of memory, consider decreasing "
                    "`gpu_memory_utilization` or enforcing eager mode. "
                    "You can also reduce the `max_num_seqs` as needed "
                    "to decrease memory usage.")
        start_time = time.perf_counter()

        # Prepare dummy inputs. These will be reused for all batch sizes.
        max_batch_size = self.max_batchsize_to_capture
        input_tokens = torch.zeros(max_batch_size, dtype=torch.long).cuda()
        input_positions = torch.zeros(max_batch_size, dtype=torch.long).cuda()
        if self.model_is_mrope:
            input_positions = torch.tile(input_positions, (3, 1))
        # Prepare dummy previous_hidden_states only if needed by the model.
        # This is used by draft models such as EAGLE.
        previous_hidden_states = None
        if "previous_hidden_states" in inspect.signature(
                self.model.forward).parameters:
            previous_hidden_states = torch.empty(
                [max_batch_size,
                 self.model_config.get_hidden_size()],
                dtype=self.model_config.dtype,
                device=self.device)

        intermediate_inputs = None
        if not get_pp_group().is_first_rank:
            intermediate_inputs = self.model.make_empty_intermediate_tensors(
                batch_size=max_batch_size,
                dtype=self.model_config.dtype,
                device=self.device)

        # Prepare buffer for outputs. These will be reused for all batch sizes.
        # It will be filled after the first graph capture.
        hidden_or_intermediate_states: List[Optional[torch.Tensor]] = [
            None
        ] * self.parallel_config.pipeline_parallel_size

        graph_batch_size = self.max_batchsize_to_capture
        batch_size_capture_list = [
            bs for bs in _BATCH_SIZES_TO_CAPTURE if bs <= graph_batch_size
        ]

        with self.attn_state.graph_capture(
                max_batch_size), graph_capture() as graph_capture_context:
            # NOTE: Capturing the largest batch size first may help reduce the
            # memory usage of CUDA graph.
            for virtual_engine in range(
                    self.parallel_config.pipeline_parallel_size):
                for batch_size in reversed(batch_size_capture_list):
                    attn_metadata = (
                        self.attn_state.graph_capture_get_metadata_for_batch(
                            batch_size,
                            is_encoder_decoder_model=self.model_config.
                            is_encoder_decoder_model))

                    if self.lora_config:
                        lora_mapping = LoRAMapping(
                            **dict(index_mapping=[0] * batch_size,
                                   prompt_mapping=[0] * batch_size,
                                   is_prefill=False))
                        self.set_active_loras(set(), lora_mapping)

                    if self.prompt_adapter_config:
                        prompt_adapter_mapping = PromptAdapterMapping(
                            [-1] * batch_size,
                            [-1] * batch_size,
                        )
                        self.set_active_prompt_adapters(
                            set(), prompt_adapter_mapping)
                    graph_runner = CUDAGraphRunner(
                        self.model, self.attn_backend.get_name(),
                        self.attn_state.graph_clone(batch_size),
                        self.model_config.is_encoder_decoder_model)

                    capture_inputs = {
                        "input_ids":
                        input_tokens[:batch_size],
                        "positions":
                        input_positions[..., :batch_size],
                        "hidden_or_intermediate_states":
                        hidden_or_intermediate_states[
                            virtual_engine]  # type: ignore
                        [:batch_size]
                        if hidden_or_intermediate_states[virtual_engine]
                        is not None else None,
                        "intermediate_inputs":
                        intermediate_inputs[:batch_size]
                        if intermediate_inputs is not None else None,
                        "kv_caches":
                        kv_caches[virtual_engine],
                        "attn_metadata":
                        attn_metadata,
                        "memory_pool":
                        self.graph_memory_pool,
                        "stream":
                        graph_capture_context.stream
                    }
                    if previous_hidden_states is not None:
                        capture_inputs[
                            "previous_hidden_states"] = previous_hidden_states[:
                                                                               batch_size]

                    if self.has_seqlen_agnostic:
                        # Only used by Mamba-based models CUDA graph atm (Jamba)
                        capture_inputs.update({
                            "seqlen_agnostic_capture_inputs":
                            self.model.get_seqlen_agnostic_capture_inputs(
                                batch_size)
                        })
                    if self.model_config.is_encoder_decoder_model:
                        # add the additional inputs to capture for
                        # encoder-decoder models.
                        self._update_inputs_to_capture_for_enc_dec_model(
                            capture_inputs)

                    with set_forward_context(attn_metadata):
                        graph_runner.capture(**capture_inputs)
                    self.graph_memory_pool = graph_runner.graph.pool()
                    self.graph_runners[virtual_engine][batch_size] = (
                        graph_runner)

        end_time = time.perf_counter()
        elapsed_time = end_time - start_time
        # This usually takes < 10 seconds.
        logger.info("Graph capturing finished in %.0f secs.", elapsed_time)

    def _update_inputs_to_capture_for_enc_dec_model(self,
                                                    capture_inputs: Dict[str,
                                                                         Any]):
        """
        Updates the set of input tensors needed for CUDA graph capture in an
        encoder-decoder model.

        This method modifies the provided `capture_inputs` dictionary by
        adding tensors specific to encoder-decoder specific models that
        need to be captured for CUDA Graph replay.
        """
        # During the decode phase encoder_input_ids and encoder_positions are
        # unset. Do the same thing for graph capture.
        capture_inputs["encoder_input_ids"] = torch.tensor(
            [], dtype=torch.long).cuda()
        capture_inputs["encoder_positions"] = torch.tensor(
            [], dtype=torch.long).cuda()

    @property
    def vocab_size(self) -> int:
        return self.model_config.get_vocab_size()


class ModelRunner(GPUModelRunnerBase[ModelInputForGPUWithSamplingMetadata]):
    """
    GPU model runner with sampling step.
    """
    _model_input_cls: Type[ModelInputForGPUWithSamplingMetadata] = (
        ModelInputForGPUWithSamplingMetadata)
    _builder_cls: Type[ModelInputForGPUBuilder] = ModelInputForGPUBuilder

    def make_model_input_from_broadcasted_tensor_dict(
        self,
        tensor_dict: Dict[str, Any],
    ) -> ModelInputForGPUWithSamplingMetadata:
        model_input = \
            ModelInputForGPUWithSamplingMetadata.from_broadcasted_tensor_dict(
                tensor_dict,
                attn_backend=self.attn_backend,
            )
        return model_input

    def prepare_model_input(
        self,
        seq_group_metadata_list: List[SequenceGroupMetadata],
        virtual_engine: int = 0,
        finished_requests_ids: Optional[List[str]] = None,
    ) -> ModelInputForGPUWithSamplingMetadata:
        """Prepare the model input based on a given sequence group, including
        metadata for the sampling step.

        The API assumes seq_group_metadata_list is sorted by prefill -> decode.

        The result tensors and data structure also batches input in prefill
        -> decode order. For example,

        - input_tokens[:num_prefill_tokens] contains prefill tokens.
        - input_tokens[num_prefill_tokens:] contains decode tokens.

        If cuda graph is required, this API automatically pads inputs.
        """
        model_input = self._prepare_model_input_tensors(
            seq_group_metadata_list, finished_requests_ids)
        if get_pp_group().is_last_rank:
            # Sampling metadata is only required for the final pp group
            generators = self.get_generators(finished_requests_ids)
            sampling_metadata = SamplingMetadata.prepare(
                seq_group_metadata_list, model_input.seq_lens,
                model_input.query_lens, self.device, self.pin_memory,
                generators, self.sampling_metadata_cache)
        else:
            sampling_metadata = None
        is_prompt = (seq_group_metadata_list[0].is_prompt
                     if seq_group_metadata_list else None)
        return dataclasses.replace(model_input,
                                   sampling_metadata=sampling_metadata,
                                   is_prompt=is_prompt,
                                   virtual_engine=virtual_engine)

    def get_kv_cache_transporter(
            self, input_ids,
            attn_metadata) -> Optional[KVCacheTransporterBase]:
        if is_prefill_run(input_ids) or is_first_decode_pass(
                input_ids, attn_metadata):
            return InfiniStoreKVCacheTransporter(self.model_config.model)

        return None

    @torch.inference_mode()
    @dump_input_when_exception(exclude_args=[0], exclude_kwargs=["self"])
    def execute_model(
        self,
        model_input: ModelInputForGPUWithSamplingMetadata,
        kv_caches: List[torch.Tensor],
        intermediate_tensors: Optional[IntermediateTensors] = None,
        num_steps: int = 1,
    ) -> Optional[Union[List[SamplerOutput], IntermediateTensors]]:
        if num_steps > 1:
            raise ValueError("num_steps > 1 is not supported in ModelRunner")

        if self.lora_config:
            assert model_input.lora_requests is not None
            assert model_input.lora_mapping is not None
            self.set_active_loras(model_input.lora_requests,
                                  model_input.lora_mapping)

        if self.prompt_adapter_config:
            assert model_input.prompt_adapter_requests is not None
            assert model_input.prompt_adapter_mapping is not None
            self.set_active_prompt_adapters(
                model_input.prompt_adapter_requests,
                model_input.prompt_adapter_mapping)

        self.attn_state.begin_forward(model_input)

        # Currently cuda graph is only supported by the decode phase.
        assert model_input.attn_metadata is not None
        prefill_meta = model_input.attn_metadata.prefill_metadata
        decode_meta = model_input.attn_metadata.decode_metadata
        # TODO(andoorve): We can remove this once all
        # virtual engines share the same kv cache.
        virtual_engine = model_input.virtual_engine
        if prefill_meta is None and decode_meta.use_cuda_graph:
            assert model_input.input_tokens is not None
            graph_batch_size = model_input.input_tokens.shape[0]
            model_executable = self.graph_runners[virtual_engine][
                graph_batch_size]
        else:
            model_executable = self.model

        multi_modal_kwargs = model_input.multi_modal_kwargs or {}
        seqlen_agnostic_kwargs = {
            "finished_requests_ids": model_input.finished_requests_ids,
            "request_ids_to_seq_ids": model_input.request_ids_to_seq_ids,
        } if self.has_seqlen_agnostic else {}
        if (self.observability_config is not None
                and self.observability_config.collect_model_forward_time):
            model_forward_start = torch.cuda.Event(enable_timing=True)
            model_forward_end = torch.cuda.Event(enable_timing=True)
            model_forward_start.record()

<<<<<<< HEAD
        hidden_or_intermediate_states = model_executable(
            input_ids=model_input.input_tokens,
            positions=model_input.input_positions,
            kv_caches=kv_caches,
            attn_metadata=model_input.attn_metadata,
            intermediate_tensors=intermediate_tensors,
            **MultiModalInputs.as_kwargs(multi_modal_kwargs,
                                         device=self.device),
            **seqlen_agnostic_kwargs,
            kv_cache_transporter=self.get_kv_cache_transporter(
                model_input.input_tokens, model_input.attn_metadata))
=======
        with set_forward_context(model_input.attn_metadata):
            hidden_or_intermediate_states = model_executable(
                input_ids=model_input.input_tokens,
                positions=model_input.input_positions,
                kv_caches=kv_caches,
                attn_metadata=model_input.attn_metadata,
                intermediate_tensors=intermediate_tensors,
                **MultiModalInputs.as_kwargs(multi_modal_kwargs,
                                             device=self.device),
                **seqlen_agnostic_kwargs)
>>>>>>> fb870fd4

        if (self.observability_config is not None
                and self.observability_config.collect_model_forward_time):
            model_forward_end.record()

        # Compute the logits in the last pipeline stage.
        if not get_pp_group().is_last_rank:
            if (self.is_driver_worker
                    and hidden_or_intermediate_states is not None
                    and isinstance(hidden_or_intermediate_states,
                                   IntermediateTensors)
                    and self.observability_config is not None
                    and self.observability_config.collect_model_forward_time):
                model_forward_end.synchronize()
                model_forward_time = model_forward_start.elapsed_time(
                    model_forward_end)
                orig_model_forward_time = 0.0
                if intermediate_tensors is not None:
                    orig_model_forward_time = intermediate_tensors.tensors.get(
                        "model_forward_time", torch.tensor(0.0)).item()
                hidden_or_intermediate_states.tensors["model_forward_time"] = (
                    torch.tensor(model_forward_time + orig_model_forward_time))
            return hidden_or_intermediate_states

        logits = self.model.compute_logits(hidden_or_intermediate_states,
                                           model_input.sampling_metadata)

        if not self.is_driver_worker:
            return []

        if model_input.async_callback is not None:
            model_input.async_callback()

        # Sample the next token.
        output: SamplerOutput = self.model.sample(
            logits=logits,
            sampling_metadata=model_input.sampling_metadata,
        )
        if (self.observability_config is not None
                and self.observability_config.collect_model_forward_time
                and output is not None):
            model_forward_end.synchronize()
            model_forward_time = model_forward_start.elapsed_time(
                model_forward_end)
            orig_model_forward_time = 0.0
            if intermediate_tensors is not None:
                orig_model_forward_time = intermediate_tensors.tensors.get(
                    "model_forward_time", torch.tensor(0.0)).item()
            # If there are multiple workers, we are still tracking the latency
            # from the start time of the driver worker to the end time of the
            # driver worker. The model forward time will then end up covering
            # the communication time as well.
            output.model_forward_time = (orig_model_forward_time +
                                         model_forward_time)

        if self.return_hidden_states:
            # we only need to pass hidden states of most recent token
            assert model_input.sampling_metadata is not None
            indices = model_input.sampling_metadata.selected_token_indices
            if model_input.is_prompt:
                hidden_states = hidden_or_intermediate_states.index_select(
                    0, indices)
                output.prefill_hidden_states = hidden_or_intermediate_states
            elif decode_meta.use_cuda_graph:
                hidden_states = hidden_or_intermediate_states[:len(indices)]
            else:
                hidden_states = hidden_or_intermediate_states

            output.hidden_states = hidden_states

        return [output]


class CUDAGraphRunner:

    def __init__(self, model: nn.Module, backend_name: str,
                 attn_state: AttentionState, is_encoder_decoder_model: bool):
        self.model = model
        self.backend_name = backend_name
        self.attn_state = attn_state

        self.input_buffers: Dict[str, torch.Tensor] = {}
        self.output_buffers: Dict[str, torch.Tensor] = {}

        self._graph: Optional[torch.cuda.CUDAGraph] = None
        self._is_encoder_decoder_model = is_encoder_decoder_model

    @property
    def graph(self):
        assert self._graph is not None
        return self._graph

    def capture(
        self,
        input_ids: torch.Tensor,
        positions: torch.Tensor,
        hidden_or_intermediate_states: Optional[Union[IntermediateTensors,
                                                      torch.Tensor]],
        intermediate_inputs: Optional[IntermediateTensors],
        kv_caches: List[torch.Tensor],
        attn_metadata: AttentionMetadata,
        memory_pool: Optional[Tuple[int, int]],
        stream: torch.cuda.Stream,
        **kwargs,
    ) -> Union[torch.Tensor, IntermediateTensors]:
        assert self._graph is None
        # Run the model a few times without capturing the graph.
        # This is to make sure that the captured graph does not include the
        # kernel launches for initial benchmarking (e.g., Triton autotune).
        # Note one iteration is not enough for torch.jit.script
        for _ in range(_NUM_WARMUP_ITERS):
            self.model(
                input_ids=input_ids,
                positions=positions,
                kv_caches=kv_caches,
                attn_metadata=attn_metadata,
                intermediate_tensors=intermediate_inputs,
                **kwargs,
            )
        # Wait for the warm up operations to finish before proceeding with
        # Graph Capture.
        torch.cuda.synchronize()
        # Capture the graph.
        self._graph = torch.cuda.CUDAGraph()
        with torch.cuda.graph(self._graph, pool=memory_pool, stream=stream):
            output_hidden_or_intermediate_states = self.model(
                input_ids=input_ids,
                positions=positions,
                kv_caches=kv_caches,
                attn_metadata=attn_metadata,
                intermediate_tensors=intermediate_inputs,
                **kwargs,
            )
            if hidden_or_intermediate_states is not None:
                if get_pp_group().is_last_rank:
                    hidden_or_intermediate_states.copy_(
                        output_hidden_or_intermediate_states)
                else:
                    for key in hidden_or_intermediate_states.tensors:
                        hidden_or_intermediate_states[key].copy_(
                            output_hidden_or_intermediate_states[key])
            else:
                hidden_or_intermediate_states = (
                    output_hidden_or_intermediate_states)

            del output_hidden_or_intermediate_states
            # make sure `output_hidden_states` is deleted
            # in the graph's memory pool
            gc.collect()
        torch.cuda.synchronize()

        # Save the input and output buffers.
        self.input_buffers = {
            "input_ids":
            input_ids,
            "positions":
            positions,
            "kv_caches":
            kv_caches,
            **self.attn_state.get_graph_input_buffers(
                attn_metadata, self._is_encoder_decoder_model),
            **kwargs,
        }
        if intermediate_inputs is not None:
            self.input_buffers.update(intermediate_inputs.tensors)
        if get_pp_group().is_last_rank:
            self.output_buffers = {
                "hidden_states": hidden_or_intermediate_states
            }
        else:
            self.output_buffers = hidden_or_intermediate_states
        return hidden_or_intermediate_states

    def forward(
        self,
        input_ids: torch.Tensor,
        positions: torch.Tensor,
        kv_caches: List[torch.Tensor],
        attn_metadata: AttentionMetadata,
        intermediate_tensors: Optional[IntermediateTensors],
        **kwargs,
    ) -> torch.Tensor:
        # KV caches are fixed tensors, so we don't need to copy them.
        del kv_caches

        # Copy the input tensors to the input buffers.
        self.input_buffers["input_ids"].copy_(input_ids, non_blocking=True)
        self.input_buffers["positions"].copy_(positions, non_blocking=True)
        self.input_buffers["slot_mapping"].copy_(attn_metadata.slot_mapping,
                                                 non_blocking=True)
        self.attn_state.prepare_graph_input_buffers(
            self.input_buffers, attn_metadata, self._is_encoder_decoder_model)
        if "seqlen_agnostic_capture_inputs" in self.input_buffers:
            self.model.copy_inputs_before_cuda_graphs(self.input_buffers,
                                                      **kwargs)

        if "previous_hidden_states" in self.input_buffers:
            self.input_buffers["previous_hidden_states"].copy_(
                kwargs["previous_hidden_states"], non_blocking=True)

        if intermediate_tensors is not None:
            for key in intermediate_tensors.tensors:
                if key != "model_execute_time" and key != "model_forward_time":
                    self.input_buffers[key].copy_(intermediate_tensors[key],
                                                  non_blocking=True)
        if self._is_encoder_decoder_model:
            self.input_buffers["encoder_input_ids"].copy_(
                kwargs['encoder_input_ids'], non_blocking=True)
            self.input_buffers["encoder_positions"].copy_(
                kwargs['encoder_positions'], non_blocking=True)

        # Run the graph.
        self.graph.replay()
        # Return the output tensor.
        if get_pp_group().is_last_rank:
            return self.output_buffers["hidden_states"]

        return self.output_buffers

    def __call__(self, *args, **kwargs):
        return self.forward(*args, **kwargs)


def _get_graph_batch_size(batch_size: int) -> int:
    """Returns the padded batch size given actual batch size.

    Batch sizes are 1, 2, 4, _BATCH_SIZE_ALIGNMENT,
    2*_BATCH_SIZE_ALIGNMENT, 3*_BATCH_SIZE_ALIGNMENT...
    """
    if batch_size <= 2:
        return batch_size
    elif batch_size <= 4:
        return 4
    else:
        return ((batch_size + _BATCH_SIZE_ALIGNMENT - 1) //
                _BATCH_SIZE_ALIGNMENT * _BATCH_SIZE_ALIGNMENT)


def _get_max_graph_batch_size(max_num_seqs: int) -> int:
    """
    max_num_seqs: Maximum number of sequences in a batch.
    _BATCH_SIZES_TO_CAPTURE: all the sizes that we want to capture.

    pad the max_num_seqs if necessary by calling _get_graph_batch_size,
    which will deal with some edge cases like 1, 2, 4.

    if the padded size is in _BATCH_SIZES_TO_CAPTURE, return the padded size.
    if not, it means the padded size is larger than the largest size in
    _BATCH_SIZES_TO_CAPTURE, return the largest size in _BATCH_SIZES_TO_CAPTURE.
    """
    padded_size = _get_graph_batch_size(max_num_seqs)
    if padded_size in _BATCH_SIZES_TO_CAPTURE:
        return padded_size
    assert padded_size > _BATCH_SIZES_TO_CAPTURE[-1]
    return _BATCH_SIZES_TO_CAPTURE[-1]<|MERGE_RESOLUTION|>--- conflicted
+++ resolved
@@ -1667,19 +1667,6 @@
             model_forward_end = torch.cuda.Event(enable_timing=True)
             model_forward_start.record()
 
-<<<<<<< HEAD
-        hidden_or_intermediate_states = model_executable(
-            input_ids=model_input.input_tokens,
-            positions=model_input.input_positions,
-            kv_caches=kv_caches,
-            attn_metadata=model_input.attn_metadata,
-            intermediate_tensors=intermediate_tensors,
-            **MultiModalInputs.as_kwargs(multi_modal_kwargs,
-                                         device=self.device),
-            **seqlen_agnostic_kwargs,
-            kv_cache_transporter=self.get_kv_cache_transporter(
-                model_input.input_tokens, model_input.attn_metadata))
-=======
         with set_forward_context(model_input.attn_metadata):
             hidden_or_intermediate_states = model_executable(
                 input_ids=model_input.input_tokens,
@@ -1688,9 +1675,10 @@
                 attn_metadata=model_input.attn_metadata,
                 intermediate_tensors=intermediate_tensors,
                 **MultiModalInputs.as_kwargs(multi_modal_kwargs,
-                                             device=self.device),
-                **seqlen_agnostic_kwargs)
->>>>>>> fb870fd4
+                                            device=self.device),
+                **seqlen_agnostic_kwargs,
+                kv_cache_transporter=self.get_kv_cache_transporter(
+                    model_input.input_tokens, model_input.attn_metadata))
 
         if (self.observability_config is not None
                 and self.observability_config.collect_model_forward_time):
